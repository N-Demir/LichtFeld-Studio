--- conflicted
+++ resolved
@@ -29,18 +29,6 @@
         // Main training method
         void train();
 
-<<<<<<< HEAD
-    protected:
-        // Helper methods
-        auto make_dataloader(int workers = 4) const;
-        void initialize_bilateral_grid();
-        torch::Tensor ensure_4d(const torch::Tensor& image) const;
-        torch::Tensor compute_losses(const torch::Tensor& rendered,
-                                     const torch::Tensor& ground_truth);
-        torch::Tensor compute_regularization_losses();
-        void step_optimizers(int iter);
-        void save_checkpoint(int iter);
-=======
     private:
         // Protected method for processing a single training step
         // Returns true if training should continue
@@ -51,7 +39,8 @@
                                    const torch::Tensor& gt_image,
                                    const SplatData& splatData,
                                    const param::OptimizationParameters& opt_params);
->>>>>>> c3ed4951
+
+        void initialize_bilateral_grid();
 
         // Member variables
         std::shared_ptr<CameraDataset> train_dataset_;
@@ -61,18 +50,14 @@
 
         torch::Tensor background_;
         std::unique_ptr<TrainingProgress> progress_;
-<<<<<<< HEAD
-        size_t dataset_size_;
+        size_t train_dataset_size_;
 
         // Bilateral grid components
         std::unique_ptr<gs::BilateralGrid> bilateral_grid_;
         std::unique_ptr<torch::optim::Adam> bilateral_grid_optimizer_;
-=======
-        size_t train_dataset_size_;
 
         // Metrics evaluator - handles all evaluation logic
         std::unique_ptr<metrics::MetricsEvaluator> evaluator_;
->>>>>>> c3ed4951
     };
 
 } // namespace gs